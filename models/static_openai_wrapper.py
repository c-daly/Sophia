--- conflicted
+++ resolved
@@ -8,15 +8,10 @@
 class StaticOpenAIModel:
 
     @staticmethod
-<<<<<<< HEAD
     def generate_response(messages, model="gpt-3.5-turbo", temperature=0.0):
-       # config.logger.debug(f"Entering generate_response with messages: {messages}")
-=======
-    def generate_response(messages, model="gpt-3.5-turbo"):
-        if config.debug:
+        #if config.debug:
             # Log the messages if debug mode is enabled
-            config.logger.debug(f"Debug mode is enabled. Messages: {messages}")
->>>>>>> 0b88faa0
+        #    config.logger.debug(f"Debug mode is enabled. Messages: {messages}")
         response_obj = openai.responses.create(
             model=model,
             input=messages,
