"""
Backward compatibility layer for the old config.py interface.

This module provides a same interface as the old config.py but uses
the new centralized configuration system under the hood.
"""

import logging

<<<<<<< HEAD
# For backward compatibility, provide the essential components
# Note: Due to import path conflicts, some modules should migrate to direct config imports

# Create a basic logger for backward compatibility
=======
# milvus takes forever to load
milvus = None
mongo = None # MongoWrapper()
>>>>>>> 57ebbf46
logger = logging.getLogger('sophia')
handler = logging.StreamHandler()
formatter = logging.Formatter('%(message)s')
handler.setFormatter(formatter)
logger.addHandler(handler)
logger.setLevel(logging.DEBUG)
<<<<<<< HEAD

# Placeholder for milvus and mongo - will be initialized lazily
milvus = None
mongo = None

def get_mongo():
    """Get the MongoDB wrapper instance."""
    global mongo
    if mongo is None:
        from data.mongo_wrapper import MongoWrapper
        mongo = MongoWrapper()
    return mongo

# Initialize mongo for immediate backward compatibility
try:
    mongo = get_mongo()
except Exception:
    # If mongo fails to initialize, leave it as None
    pass
=======
debug = False
>>>>>>> 57ebbf46
<|MERGE_RESOLUTION|>--- conflicted
+++ resolved
@@ -7,23 +7,19 @@
 
 import logging
 
-<<<<<<< HEAD
 # For backward compatibility, provide the essential components
 # Note: Due to import path conflicts, some modules should migrate to direct config imports
 
 # Create a basic logger for backward compatibility
-=======
 # milvus takes forever to load
 milvus = None
 mongo = None # MongoWrapper()
->>>>>>> 57ebbf46
 logger = logging.getLogger('sophia')
 handler = logging.StreamHandler()
 formatter = logging.Formatter('%(message)s')
 handler.setFormatter(formatter)
 logger.addHandler(handler)
 logger.setLevel(logging.DEBUG)
-<<<<<<< HEAD
 
 # Placeholder for milvus and mongo - will be initialized lazily
 milvus = None
@@ -43,6 +39,4 @@
 except Exception:
     # If mongo fails to initialize, leave it as None
     pass
-=======
-debug = False
->>>>>>> 57ebbf46
+debug = False